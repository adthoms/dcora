--- conflicted
+++ resolved
@@ -404,6 +404,11 @@
                              unsigned neighborPose, const Matrix &var);
 
   /**
+  Local chordal initialization
+  */
+  Matrix localChordalInitialization();
+
+  /**
   Local pose graph optimization
   */
   Matrix localPoseGraphOptimization();
@@ -469,8 +474,11 @@
   // Solution before rounding
   Matrix X;
 
-  // Quadratic cost term
-  SparseMatrix Q;
+  // Quadratic cost matrix
+  std::optional<SparseMatrix> QMatrix;
+
+  // Linear cost matrix
+  std::optional<SparseMatrix> GMatrix;
 
   // Lifting matrix shared by all agents
   std::optional<Matrix> YLift;
@@ -492,13 +500,13 @@
   PoseDict neighborPoseDict;
 
   // Store the set of public poses that need to be sent to other robots
-  set<PoseID> mSharedPoses;
+  set<PoseID> localSharedPoseIDs;
 
   // Store the set of public poses needed from other robots
-  set<PoseID> neighborSharedPoses;
+  set<PoseID> neighborSharedPoseIDs;
 
   // Store the set of neighboring agents
-  set<unsigned> neighborAgents;
+  set<unsigned> neighborRobotIDs;
 
   // Implement locking to synchronize read & write of trajectory estimate
   mutex mPosesMutex;
@@ -540,11 +548,10 @@
   /**
    * @brief Construct the cost matrix G in the local PGO problem
       f(X) = 0.5<Q, XtX> + <X, G>
-   * @param G: the linear data matrix that will be modified in place
    * @param poseDict: a Map that contains the public pose values from the neighbors
    * @return true if the data matrix is computed successfully
    */
-  bool constructGMatrix(SparseMatrix &G, const PoseDict &poseDict);
+  bool constructGMatrix(const PoseDict &poseDict);
 
   /**
   Optimize pose graph by calling optimize().
@@ -574,17 +581,6 @@
                                                unsigned dstPoseID);
 
   /**
-  Local chordal initialization
-  */
-  Matrix localChordalInitialization();
-
-<<<<<<< HEAD
-  /**
-  Local pose graph optimization
-  */
-  Matrix localPoseGraphOptimization();
-
-  /**
    * @brief Return true if should update loop closure weights
    * @return bool
    */
@@ -595,8 +591,6 @@
    */
   void updateLoopClosuresWeights();
 
-=======
->>>>>>> 8309d4d7
  private:
   // Stores the auxiliary variables from neighbors (only used in acceleration)
   PoseDict neighborAuxPoseDict;
