/* ----------------------------------------------------------------------------
 * Copyright 2020, Massachusetts Institute of Technology, * Cambridge, MA 02139
 * All Rights Reserved
 * Authors: Yulun Tian, et al. (see README for the full author list)
 * See LICENSE for the license information
 * -------------------------------------------------------------------------- */

#include <DPGO/DPGO_utils.h>
#include <DPGO/PGOAgent.h>
#include <DPGO/QuadraticOptimizer.h>
#include <DPGO/QuadraticProblem.h>

#include <Eigen/CholmodSupport>
#include <algorithm>
#include <cassert>
#include <chrono>
#include <cmath>
#include <iostream>
#include <random>

#include "StieVariable.h"

using std::lock_guard;
using std::unique_lock;
using std::set;
using std::thread;
using std::vector;

namespace DPGO {

PGOAgent::PGOAgent(unsigned ID, const PGOAgentParameters &params)
    : mID(ID), mCluster(ID), d(params.d), r(params.r), n(1),
      mParams(params), mState(PGOAgentState::WAIT_FOR_DATA),
      mStatus(ID, mState, 0, 0, false, 0),
      mRobustCost(params.robustCostType),
      mInstanceNumber(0), mIterationNumber(0), mNumPosesReceived(0),
      mLogger(params.logDirectory) {
  if (mParams.verbose) {
    std::cout << mParams << std::endl;
  }

  // Set GNC parameters if used
  if (params.robustCostType == RobustCostType::GNC_TLS) {
    mRobustCost.setGNCMaxIteration(params.GNCMaxNumIters);
    mRobustCost.setGNCMuStep(params.GNCMuStep);
    mRobustCost.setGNCThreshold(params.GNCBarc);
  }

  // Initialize X
  X = Matrix::Zero(r, d + 1);
  X.block(0, 0, d, d) = Matrix::Identity(d, d);
  if (mID == 0) setLiftingMatrix(fixedStiefelVariable(d, r));
  resetTeamStatus();
}

PGOAgent::~PGOAgent() {
  // Make sure that optimization thread is not running, before exiting
  endOptimizationLoop();
}

void PGOAgent::setX(const Matrix &Xin) {
  lock_guard<mutex> lock(mPosesMutex);
  assert(mState != PGOAgentState::WAIT_FOR_DATA);
  assert(Xin.rows() == relaxation_rank());
  assert(Xin.cols() == (dimension() + 1) * num_poses());
  mState = PGOAgentState::INITIALIZED;
  mCluster = 0;
  X = Xin;
  if (mParams.acceleration) {
    XPrev = X;
    initializeAcceleration();
  }
  if (mParams.verbose) {
    printf("Robot %u resets trajectory estimates. New trajectory length = %u\n", getID(), num_poses());
  }
}

bool PGOAgent::getX(Matrix &Mout) {
  lock_guard<mutex> lock(mPosesMutex);
  Mout = X;
  return true;
}

bool PGOAgent::getSharedPose(unsigned int index, Matrix &Mout) {
  if (mState != PGOAgentState::INITIALIZED)
    return false;
  lock_guard<mutex> lock(mPosesMutex);
  if (index >= num_poses()) return false;
  Mout = X.block(0, index * (d + 1), r, d + 1);
  return true;
}

bool PGOAgent::getAuxSharedPose(unsigned int index, Matrix &Mout) {
  assert(mParams.acceleration);
  if (mState != PGOAgentState::INITIALIZED)
    return false;
  lock_guard<mutex> lock(mPosesMutex);
  if (index >= num_poses()) return false;
  Mout = Y.block(0, index * (d + 1), r, d + 1);
  return true;
}

bool PGOAgent::getSharedPoseDict(PoseDict &map) {
  if (mState != PGOAgentState::INITIALIZED)
    return false;
  map.clear();
  lock_guard<mutex> lock(mPosesMutex);
  for (const auto &mSharedPose : mSharedPoses) {
    unsigned idx = std::get<1>(mSharedPose);
    map[mSharedPose] = X.block(0, idx * (d + 1), r, d + 1);
  }
  return true;
}

bool PGOAgent::getAuxSharedPoseDict(PoseDict &map) {
  assert(mParams.acceleration);
  if (mState != PGOAgentState::INITIALIZED)
    return false;
  map.clear();
  lock_guard<mutex> lock(mPosesMutex);
  for (const auto &mSharedPose : mSharedPoses) {
    unsigned idx = std::get<1>(mSharedPose);
    map[mSharedPose] = Y.block(0, idx * (d + 1), r, d + 1);
  }
  return true;
}

void PGOAgent::setLiftingMatrix(const Matrix &M) {
  assert(M.rows() == r);
  assert(M.cols() == d);
  YLift.emplace(M);
}

void PGOAgent::setPoseGraph(
    const std::vector<RelativeSEMeasurement> &inputOdometry,
    const std::vector<RelativeSEMeasurement> &inputPrivateLoopClosures,
    const std::vector<RelativeSEMeasurement> &inputSharedLoopClosures) {
  assert(!isOptimizationRunning());
  assert(mState == PGOAgentState::WAIT_FOR_DATA);
  assert(n == 1);

  if (inputOdometry.empty()) return;

  for (const auto &edge : inputOdometry) {
    addOdometry(edge);
  }
  for (const auto &edge : inputPrivateLoopClosures) {
    addPrivateLoopClosure(edge);
  }
  for (const auto &edge : inputSharedLoopClosures) {
    addSharedLoopClosure(edge);
  }

  mState = PGOAgentState::WAIT_FOR_INITIALIZATION;

  if (mID == 0) {
    // The first agent can further initialize its trajectory estimate
    Matrix T = localChordalInitialization();
    X = YLift.value() * T;  // Lift to correct relaxation rank
    mState = PGOAgentState::INITIALIZED;
    if (mParams.acceleration) {
      XPrev = X;
      initializeAcceleration();
    }

    // Save initial trajectory
    if (mParams.logData) {
      mLogger.logTrajectory(dimension(), num_poses(), T, "trajectory_initial.csv");
    }
  }

  constructQMatrix();
}

void PGOAgent::constructQMatrix() {
  vector<RelativeSEMeasurement> privateMeasurements = odometry;
  privateMeasurements.insert(privateMeasurements.end(), privateLoopClosures.begin(), privateLoopClosures.end());
  vector<RelativeSEMeasurement> sharedMeasurements = sharedLoopClosures;

  Q = constructConnectionLaplacianSE(privateMeasurements);

  // Initialize relative SE matrix in homogeneous form
  Matrix T = Matrix::Zero(d + 1, d + 1);

  // Initialize aggregate weight matrix
  Matrix Omega = Matrix::Zero(d + 1, d + 1);

  for (auto m : sharedMeasurements) {

    // Set relative SE matrix (homogeneous form)
    T.block(0, 0, d, d) = m.R;
    T.block(0, d, d, 1) = m.t;
    T(d, d) = 1;

    // Set aggregate weight matrix
    for (unsigned row = 0; row < d; ++row) {
      Omega(row, row) = m.kappa;
    }
    Omega(d, d) = m.tau;

    if (m.r1 == mID) {
      // First pose belongs to this robot
      // Hence, this is an outgoing edge in the pose graph
      assert(m.r2 != mID);

      // Modify quadratic cost
      size_t idx = m.p1;

      Matrix W = T * Omega * T.transpose();

      for (size_t col = 0; col < d + 1; ++col) {
        for (size_t row = 0; row < d + 1; ++row) {
          Q.coeffRef(idx * (d + 1) + row, idx * (d + 1) + col) += W(row, col);
        }
      }

    } else {
      // Second pose belongs to this robot
      // Hence, this is an incoming edge in the pose graph
      assert(m.r2 == mID);

      // Modify quadratic cost
      size_t idx = m.p2;

      for (size_t col = 0; col < d + 1; ++col) {
        for (size_t row = 0; row < d + 1; ++row) {
          Q.coeffRef(idx * (d + 1) + row, idx * (d + 1) + col) +=
              Omega(row, col);
        }
      }
    }
  }
}

void PGOAgent::addOdometry(const RelativeSEMeasurement &factor) {
  assert(mState != PGOAgentState::INITIALIZED);
  // check that this is a odometry measurement
  assert(factor.r1 == mID);
  assert(factor.r2 == mID);
  assert(factor.p1 + 1 == factor.p2);
  assert(factor.R.rows() == d && factor.R.cols() == d);
  assert(factor.t.rows() == d && factor.t.cols() == 1);

  // update number of poses
  n = std::max(n, (unsigned) factor.p2 + 1);

  lock_guard<mutex> mLock(mMeasurementsMutex);
  odometry.push_back(factor);
}

void PGOAgent::addPrivateLoopClosure(const RelativeSEMeasurement &factor) {
  assert(mState != PGOAgentState::INITIALIZED);
  assert(factor.r1 == mID);
  assert(factor.r2 == mID);
  assert(factor.R.rows() == d && factor.R.cols() == d);
  assert(factor.t.rows() == d && factor.t.cols() == 1);

  // update number of poses
  n = std::max(n, (unsigned) std::max(factor.p1 + 1, factor.p2 + 1));

  lock_guard<mutex> lock(mMeasurementsMutex);
  privateLoopClosures.push_back(factor);
}

void PGOAgent::addSharedLoopClosure(const RelativeSEMeasurement &factor) {
  assert(mState != PGOAgentState::INITIALIZED);
  assert(factor.R.rows() == d && factor.R.cols() == d);
  assert(factor.t.rows() == d && factor.t.cols() == 1);

  if (factor.r1 == mID) {
    assert(factor.r2 != mID);
    n = std::max(n, (unsigned) factor.p1 + 1);
    mSharedPoses.insert(std::make_pair(mID, factor.p1));
    neighborSharedPoses.insert(std::make_pair(factor.r2, factor.p2));
    neighborAgents.insert(factor.r2);
  } else {
    assert(factor.r2 == mID);
    n = std::max(n, (unsigned) factor.p2 + 1);
    mSharedPoses.insert(std::make_pair(mID, factor.p2));
    neighborSharedPoses.insert(std::make_pair(factor.r1, factor.p1));
    neighborAgents.insert(factor.r1);
  }

  lock_guard<mutex> lock(mMeasurementsMutex);
  sharedLoopClosures.push_back(factor);
}

void PGOAgent::updateNeighborPose(unsigned neighborCluster, unsigned neighborID,
                                  unsigned neighborPose, const Matrix &var) {
  assert(neighborID != mID);
  assert(var.rows() == r);
  assert(var.cols() == d + 1);

  PoseID nID = std::make_pair(neighborID, neighborPose);

  mNumPosesReceived++;

  // Do not store this pose if not needed
  if (neighborSharedPoses.find(nID) == neighborSharedPoses.end()) {
    return;
  }

  // Check if this agent is ready to initialize
  if (mState == PGOAgentState::WAIT_FOR_INITIALIZATION) {
    if (neighborCluster == 0) {
      printf("Robot %u informed by neighbor robot %u to initialize trajectory estimate!\n",
             getID(), neighborID);

      // Require the lifting matrix to initialize
      assert(YLift);

      // Halt optimization
      bool optimizationHalted = false;
      if (isOptimizationRunning()) {
        if (mParams.verbose)
          printf("Robot %u halting optimization thread...\n", getID());
        optimizationHalted = true;
        endOptimizationLoop();
      }

      // Halt insertion of new poses
      lock_guard<mutex> tLock(mPosesMutex);

      // Halt insertion of new measurements
      lock_guard<mutex> mLock(mMeasurementsMutex);

      // Clear cache
      lock_guard<mutex> nLock(mNeighborPosesMutex);
      neighborPoseDict.clear();
      neighborAuxPoseDict.clear();

      // Find the corresponding inter-robot loop closure
      RelativeSEMeasurement &m = findSharedLoopClosureWithNeighbor(neighborID, neighborPose);

      // Notations:
      // world1: world frame before alignment
      // world2: world frame after alignment
      // frame1 : frame associated to my public pose
      // frame2 : frame associated to neighbor's public pose
      Matrix dT = Matrix::Identity(d + 1, d + 1);
      dT.block(0, 0, d, d) = m.R;
      dT.block(0, d, d, 1) = m.t;
      Matrix T_world2_frame2 = Matrix::Identity(d + 1, d + 1);
      T_world2_frame2.block(0, 0, d, d + 1) =
          YLift.value().transpose() *
              var;  // Round the received neighbor pose value back to SE(d)
      Matrix T = localChordalInitialization();
      Matrix T_frame1_frame2 = Matrix::Identity(d + 1, d + 1);
      Matrix T_world1_frame1 = Matrix::Identity(d + 1, d + 1);
      if (m.r1 == neighborID) {
        // Incoming edge
        T_frame1_frame2 = dT.inverse();
        T_world1_frame1.block(0, 0, d, d + 1) =
            T.block(0, m.p2 * (d + 1), d, d + 1);
      } else {
        // Outgoing edge
        T_frame1_frame2 = dT;
        T_world1_frame1.block(0, 0, d, d + 1) =
            T.block(0, m.p1 * (d + 1), d, d + 1);
      }
      Matrix T_world2_frame1 = T_world2_frame2 * T_frame1_frame2.inverse();
      Matrix T_world2_world1 = T_world2_frame1 * T_world1_frame1.inverse();

      Matrix T_world1_frame = Matrix::Identity(d + 1, d + 1);
      Matrix T_world2_frame = Matrix::Identity(d + 1, d + 1);
      for (size_t i = 0; i < n; ++i) {
        T_world1_frame.block(0, 0, d, d + 1) =
            T.block(0, i * (d + 1), d, d + 1);
        T_world2_frame = T_world2_world1 * T_world1_frame;
        T.block(0, i * (d + 1), d, d + 1) =
            T_world2_frame.block(0, 0, d, d + 1);
      }

      // Lift back to correct relaxation rank
      X = YLift.value() * T;

      // Mark this agent as initialized
      mCluster = neighborCluster;
      mState = PGOAgentState::INITIALIZED;

      // Initialize auxiliary variables
      if (mParams.acceleration) {
        XPrev = X;
        initializeAcceleration();
      }

      // Log initial trajectory
      if (mParams.logData) {
        mLogger.logTrajectory(dimension(), num_poses(), T, "trajectory_initial.csv");
      }

      if (optimizationHalted) startOptimizationLoop(mRate);
    }
  }

  // Only save poses from neighbors if this agent is initialized
  // and if the sending agent is also initialized
  if (mState == PGOAgentState::INITIALIZED && neighborCluster == 0) {
    lock_guard<mutex> lock(mNeighborPosesMutex);
    neighborPoseDict[nID] = var;
  }
}

void PGOAgent::updateAuxNeighborPose(unsigned neighborCluster, unsigned neighborID,
                                     unsigned neighborPose, const Matrix &var) {
  assert(mParams.acceleration);
  assert(neighborID != mID);
  assert(var.rows() == r);
  assert(var.cols() == d + 1);

  PoseID nID = std::make_pair(neighborID, neighborPose);

  mNumPosesReceived++;

  // Do not store this pose if not needed
  if (neighborSharedPoses.find(nID) == neighborSharedPoses.end()) return;

  // Only save poses from neighbors if this agent is initialized
  // and if the sending agent is also initialized
  if (mState == PGOAgentState::INITIALIZED && neighborCluster == 0) {
    lock_guard<mutex> lock(mNeighborPosesMutex);
    neighborAuxPoseDict[nID] = var;
  }
}

bool PGOAgent::getTrajectoryInLocalFrame(Matrix &Trajectory) {
  if (mState != PGOAgentState::INITIALIZED) {
    return false;
  }
  lock_guard<mutex> lock(mPosesMutex);

  Matrix T = X.block(0, 0, r, d).transpose() * X;
  Matrix t0 = T.block(0, d, d, 1);

  for (unsigned i = 0; i < n; ++i) {
    T.block(0, i * (d + 1), d, d) =
        projectToRotationGroup(T.block(0, i * (d + 1), d, d));
    T.block(0, i * (d + 1) + d, d, 1) = T.block(0, i * (d + 1) + d, d, 1) - t0;
  }

  Trajectory = T;
  return true;
}

bool PGOAgent::getTrajectoryInGlobalFrame(Matrix &Trajectory) {
  if (!globalAnchor) return false;
  assert(globalAnchor.value().rows() == relaxation_rank());
  assert(globalAnchor.value().cols() == dimension() + 1);
  if (mState != PGOAgentState::INITIALIZED) return false;
  lock_guard<mutex> lock(mPosesMutex);

  Matrix T = globalAnchor.value().block(0, 0, r, d).transpose() * X;
  Matrix t0 = globalAnchor.value().block(0, 0, r, d).transpose() *
      globalAnchor.value().block(0, d, r, 1);

  for (unsigned i = 0; i < n; ++i) {
    T.block(0, i * (d + 1), d, d) =
        projectToRotationGroup(T.block(0, i * (d + 1), d, d));
    T.block(0, i * (d + 1) + d, d, 1) = T.block(0, i * (d + 1) + d, d, 1) - t0;
  }

  Trajectory = T;
  return true;
}

std::vector<unsigned> PGOAgent::getNeighborPublicPoses(
    const unsigned &neighborID) const {
  // Check that neighborID is indeed a neighbor of this agent
  assert(neighborAgents.find(neighborID) != neighborAgents.end());
  std::vector<unsigned> poseIndices;
  for (PoseID pair : neighborSharedPoses) {
    if (pair.first == neighborID) {
      poseIndices.push_back(pair.second);
    }
  }
  return poseIndices;
}

std::vector<unsigned> PGOAgent::getNeighbors() const {
  std::vector<unsigned> v(neighborAgents.size());
  std::copy(neighborAgents.begin(), neighborAgents.end(), v.begin());
  return v;
}

void PGOAgent::reset() {
  // Terminate optimization thread if running
  endOptimizationLoop();

  if (mParams.logData) {
    // Save pose graph
    std::vector<RelativeSEMeasurement> measurements = odometry;
    measurements.insert(measurements.end(), privateLoopClosures.begin(), privateLoopClosures.end());
    measurements.insert(measurements.end(), sharedLoopClosures.begin(), sharedLoopClosures.end());
    mLogger.logMeasurements(measurements, "measurements.csv");

    // Save trajectory estimates after rounding
    Matrix T;
    if (getTrajectoryInGlobalFrame(T)) {
      mLogger.logTrajectory(dimension(), num_poses(), T, "trajectory_optimized.csv");
      std::cout << "Saved optimized trajectory to " << mParams.logDirectory << std::endl;
    }

    // Save solution before rounding
    std::string filename = mParams.logDirectory + "X.txt";
    std::ofstream file(filename);
    file << X;
  }

  mInstanceNumber++;
  mIterationNumber = 0;
  mNumPosesReceived = 0;

  // Assume that the old lifting matrix can still be used
  mState = PGOAgentState::WAIT_FOR_DATA;
  mStatus = PGOAgentStatus(getID(), getState(), mInstanceNumber, mIterationNumber, false, 0);

  odometry.clear();
  privateLoopClosures.clear();
  sharedLoopClosures.clear();

  neighborPoseDict.clear();
  neighborAuxPoseDict.clear();
  mSharedPoses.clear();
  neighborSharedPoses.clear();
  neighborAgents.clear();
  resetTeamStatus();

  mRobustCost.reset();

  mOptimizationRequested = false;
  mPublishPublicPosesRequested = false;
  mPublishWeightsRequested = false;

  n = 1;
  X = Matrix::Zero(r, d + 1);
  X.block(0, 0, d, d) = Matrix::Identity(d, d);

  mCluster = mID;
}

void PGOAgent::iterate(bool doOptimization) {
  mIterationNumber++;

  // Save early stopped solution
  if (mIterationNumber == 50 && mParams.logData) {
    Matrix T;
    if (getTrajectoryInGlobalFrame(T)) {
      mLogger.logTrajectory(dimension(), num_poses(), T, "trajectory_early_stop.csv");
    }
  }

  // Update measurement weights (GNC)
  if (shouldUpdateLoopClosureWeights()) {
    updateLoopClosuresWeights();
    mRobustCost.update();
    // Reset acceleration
    if (mParams.acceleration) restartNesterovAcceleration(false);
  }

  // Perform iteration
  if (mState == PGOAgentState::INITIALIZED) {
    // Save current iterate
    XPrev = X;

    // lock pose update
    unique_lock<mutex> tLock(mPosesMutex);

    // lock measurements
    unique_lock<mutex> mLock(mMeasurementsMutex);

    // lock neighbor pose update
    unique_lock<mutex> lock(mNeighborPosesMutex);

    bool success;
    if (mParams.acceleration) {
      updateGamma();
      updateAlpha();
      updateY();
      success = updateX(doOptimization, true);
      updateV();
      // Check restart condition
      if (shouldRestart()) {
        restartNesterovAcceleration(doOptimization);
      }
      mPublishPublicPosesRequested = true;
    } else {
      success = updateX(doOptimization, false);
      if (doOptimization) {
        mPublishPublicPosesRequested = true;
      }
    }

    if (doOptimization) {
      mStatus.agentID = getID();
      mStatus.state = getState();
      mStatus.instanceNumber = instance_number();
      mStatus.iterationNumber = iteration_number();
      mStatus.optimizationSuccess = success;
      mStatus.relativeChange = sqrt((X - XPrev).squaredNorm() / num_poses());
    }
  }
}

bool PGOAgent::constructGMatrix(SparseMatrix &G, const PoseDict &poseDict) {
  G.setZero();
  assert(G.rows() == relaxation_rank());
  assert(G.cols() == (dimension()+1) * num_poses());

<<<<<<< HEAD
  for (auto m : sharedMeasurements) {
    double kappa = m.weight * m.kappa;
    double tau = m.weight * m.tau;

=======
  for (auto m : sharedLoopClosures) {
>>>>>>> 8309d4d7
    // Construct relative SE matrix in homogeneous form
    Matrix T = Matrix::Zero(d + 1, d + 1);
    T.block(0, 0, d, d) = m.R;
    T.block(0, d, d, 1) = m.t;
    T(d, d) = 1;

    // Construct aggregate weight matrix
    Matrix Omega = Matrix::Zero(d + 1, d + 1);
    for (unsigned row = 0; row < d; ++row) {
      Omega(row, row) = kappa;
    }
    Omega(d, d) = tau;

    if (m.r1 == mID) {
      // First pose belongs to this robot
      // Hence, this is an outgoing edge in the pose graph
      assert(m.r2 != mID);

      // Read neighbor's pose
      const PoseID nID = std::make_pair(m.r2, m.p2);
      auto KVpair = poseDict.find(nID);
      if (KVpair == poseDict.end()) {
        if (mParams.verbose) {
          printf("ConstructCostMatrices: robot %u cannot find neighbor pose (%u, %u)\n",
                 getID(), nID.first, nID.second);
        }
        return false;
      }
      Matrix Xj = KVpair->second;

      size_t idx = m.p1;

      // Modify linear cost
      Matrix L = -Xj * Omega * T.transpose();
      for (size_t col = 0; col < d + 1; ++col) {
        for (size_t row = 0; row < r; ++row) {
          G.coeffRef(row, idx * (d + 1) + col) += L(row, col);
        }
      }

    } else {
      // Second pose belongs to this robot
      // Hence, this is an incoming edge in the pose graph
      assert(m.r2 == mID);

      // Read neighbor's pose
      const PoseID nID = std::make_pair(m.r1, m.p1);
      auto KVpair = poseDict.find(nID);
      if (KVpair == poseDict.end()) {
        if (mParams.verbose) {
          printf("ConstructCostMatrices: robot %u cannot find neighbor pose (%u, %u)\n",
                 getID(), nID.first, nID.second);
        }
        return false;
      }
      Matrix Xi = KVpair->second;

      size_t idx = m.p2;

      // Modify linear cost
      Matrix L = -Xi * T * Omega;
      for (size_t col = 0; col < d + 1; ++col) {
        for (size_t row = 0; row < r; ++row) {
          G.coeffRef(row, idx * (d + 1) + col) += L(row, col);
        }
      }
    }
  }

  return true;
}

void PGOAgent::startOptimizationLoop(double freq) {
  // Asynchronous updates currently restricted to non-accelerated updates
  assert(!mParams.acceleration);

  if (isOptimizationRunning()) {
    if (mParams.verbose)
      printf("startOptimizationLoop: optimization thread already running! \n");
    return;
  }

  mRate = freq;

  mOptimizationThread = new thread(&PGOAgent::runOptimizationLoop, this);
}

void PGOAgent::runOptimizationLoop() {
  if (mParams.verbose)
    printf("Robot %u optimization thread running at %f Hz.\n", getID(), mRate);

  // Create exponential distribution with the desired rate
  std::random_device rd;  // Will be used to obtain a seed for the random number engine
  std::mt19937 rng(rd());  // Standard mersenne_twister_engine seeded with rd()
  std::exponential_distribution<double> ExponentialDistribution(mRate);

  while (true) {
    double sleepUs =
        1e6 * ExponentialDistribution(rng);  // sleeping time in microsecond

    usleep(sleepUs);

    iterate(true);

    // Check if finish requested
    if (mEndLoopRequested) {
      break;
    }
  }
}

void PGOAgent::endOptimizationLoop() {
  if (!isOptimizationRunning()) return;

  mEndLoopRequested = true;

  // wait for thread to finish
  mOptimizationThread->join();

  delete mOptimizationThread;

  mOptimizationThread = nullptr;

  mEndLoopRequested = false;  // reset request flag

  if (mParams.verbose)
    printf("Robot %u optimization thread exited. \n", getID());
}

bool PGOAgent::isOptimizationRunning() {
  return mOptimizationThread != nullptr;
}

RelativeSEMeasurement &PGOAgent::findSharedLoopClosureWithNeighbor(unsigned neighborID, unsigned neighborPose) {
  for (auto &m : sharedLoopClosures) {
    if ((m.r1 == neighborID && m.p1 == neighborPose) ||
        (m.r2 == neighborID && m.p2 == neighborPose)) {
      return m;
    }
  }

  // The desired measurement is not found. Throw a runtime error.
  throw std::runtime_error("Cannot find shared loop closure with neighbor.");
}

RelativeSEMeasurement &PGOAgent::findSharedLoopClosure(unsigned srcRobotID,
                                                       unsigned srcPoseID,
                                                       unsigned dstRobotID,
                                                       unsigned dstPoseID) {
  for (auto &m: sharedLoopClosures) {
    if (m.r1 == srcRobotID && m.p1 == srcPoseID && dstRobotID == m.r2 && dstPoseID == m.p2) {
      return m;
    }
  }

  // The desired measurement is not found. Throw a runtime error.
  throw std::runtime_error("Cannot find specified shared loop closure.");
}

Matrix PGOAgent::localChordalInitialization() {
  std::vector<RelativeSEMeasurement> measurements = odometry;
  measurements.insert(measurements.end(), privateLoopClosures.begin(),
                      privateLoopClosures.end());

  return chordalInitialization(dimension(), num_poses(), measurements);
}

Matrix PGOAgent::localPoseGraphOptimization() {

  // Compute initialization
  Matrix Tinit = localChordalInitialization();
  assert(Tinit.rows() == d);
  assert(Tinit.cols() == (d + 1) * n);

  // Construct data matrix
  SparseMatrix G(d, (d + 1) * n);  // linear terms should be zero

  // Form optimization problem
  QuadraticProblem problem(n, d, d, Q, G);

  // Initialize optimizer object
  QuadraticOptimizer optimizer(&problem);
  optimizer.setVerbose(mParams.verbose);
  optimizer.setTrustRegionIterations(10);
  optimizer.setTrustRegionTolerance(1e-2);

  // Optimize
  Matrix Topt = optimizer.optimize(Tinit);
  return Topt;
}

bool PGOAgent::getLiftingMatrix(Matrix &M) const {
  assert(mID == 0);
  if (YLift.has_value()) {
    M = YLift.value();
    return true;
  }
  return false;
}

void PGOAgent::setGlobalAnchor(const Matrix &M) {
  assert(M.rows() == relaxation_rank());
  assert(M.cols() == dimension() + 1);
  globalAnchor.emplace(M);
}

bool PGOAgent::shouldTerminate() {
  // terminate if reached maximum iterations
  if (iteration_number() > mParams.maxNumIters) {
    printf("Reached maximum iterations.\n");
    return true;
  }

  for (size_t robot = 0; robot < mParams.numRobots; ++robot) {
    PGOAgentStatus robotStatus = mTeamStatus[robot];
    assert(robotStatus.agentID == robot);
    if (robotStatus.state != PGOAgentState::INITIALIZED) {
      return false;
    }
  }

  // Check if all agents reached relative change tolerance
  for (size_t robot = 0; robot < mParams.numRobots; ++robot) {
    PGOAgentStatus robotStatus = mTeamStatus[robot];
    if (!robotStatus.optimizationSuccess ||
        robotStatus.relativeChange > mParams.relChangeTol) {
      return false;
    }
  }

  printf("Reached relative change stopping condition.\n");
  return true;
}

bool PGOAgent::shouldRestart() {
  if (mParams.acceleration) {
    return ((mIterationNumber + 1) % mParams.restartInterval == 0);
  }
  return false;
}

void PGOAgent::restartNesterovAcceleration(bool doOptimization) {
  if (mParams.acceleration && getState() == PGOAgentState::INITIALIZED) {
    if (mParams.verbose) {
      printf("Agent %u restarts Nesteorv acceleration.\n", getID());
    }
    X = XPrev;
    updateX(doOptimization, false);
    V = X;
    Y = X;
    gamma = 0;
    alpha = 0;
  }
}

void PGOAgent::initializeAcceleration() {
  assert(mParams.acceleration);
  if (mState == PGOAgentState::INITIALIZED) {
    X = XPrev;
    gamma = 0;
    alpha = 0;
    V = X;
    Y = X;
  }
}

void PGOAgent::updateGamma() {
  assert(mParams.acceleration);
  assert(mState == PGOAgentState::INITIALIZED);
  gamma = (1 + sqrt(1 + 4 * pow(mParams.numRobots, 2) * pow(gamma, 2))) / (2 * mParams.numRobots);
}

void PGOAgent::updateAlpha() {
  assert(mParams.acceleration);
  assert(mState == PGOAgentState::INITIALIZED);
  alpha = 1 / (gamma * mParams.numRobots);
}

void PGOAgent::updateY() {
  assert(mParams.acceleration);
  assert(mState == PGOAgentState::INITIALIZED);
  LiftedSEManifold manifold(relaxation_rank(), dimension(), num_poses());
  Matrix M = (1 - alpha) * X + alpha * V;
  Y = manifold.project(M);
}

void PGOAgent::updateV() {
  assert(mParams.acceleration);
  assert(mState == PGOAgentState::INITIALIZED);
  LiftedSEManifold manifold(relaxation_rank(), dimension(), num_poses());
  Matrix M = V + gamma * (X - Y);
  V = manifold.project(M);
}

bool PGOAgent::updateX(bool doOptimization, bool acceleration) {
  if (!doOptimization) {
    if (acceleration) {
      X = Y;
    }
    return true;
  }

  if (mParams.verbose)
    printf("Robot %u optimize at iteration %u... \n", getID(), iteration_number());

  if (acceleration)
    assert(mParams.acceleration);

  assert(mState == PGOAgentState::INITIALIZED);

  // Construct data matrices
  SparseMatrix G(r, (d + 1) * n);
  if (acceleration) {
<<<<<<< HEAD
    if (!constructCostMatrices(Q, G, neighborAuxPoseDict)) {
      return false;
    }
  } else {
    if (!constructCostMatrices(Q, G, neighborPoseDict)) {
=======
    if (!constructGMatrix(G, neighborAuxPoseDict)) {
      if (mParams.verbose)
        std::cout << "Could not create cost matrices from auxiliary variables! Skip optimization..."
                  << std::endl;
      return false;
    }
  } else {
    if (!constructGMatrix(G, neighborPoseDict)) {
      if (mParams.verbose)
        std::cout << "Could not create cost matrices! Skip optimization..."
                  << std::endl;
>>>>>>> 8309d4d7
      return false;
    }
  }

  // Initialize optimization problem
  QuadraticProblem problem(n, d, r, Q, G);

  // Initialize optimizer
  QuadraticOptimizer optimizer(&problem);
  optimizer.setVerbose(mParams.verbose);
  optimizer.setAlgorithm(mParams.algorithm);
  optimizer.setTrustRegionTolerance(1e-6); // Force optimizer to make progress
  optimizer.setTrustRegionIterations(1);

  // Starting solution
  Matrix XInit;
  if (acceleration) {
    XInit = Y;
  } else {
    XInit = X;
  }
  assert(XInit.rows() == relaxation_rank());
  assert(XInit.cols() == (dimension() + 1) * num_poses());

  // Optimize!
  X = optimizer.optimize(XInit);
  assert(X.rows() == relaxation_rank());
  assert(X.cols() == (dimension() + 1) * num_poses());

  return true;
}

void PGOAgent::resetTeamStatus() {
  mTeamStatus.clear();
  for (unsigned robot = 0; robot < mParams.numRobots; ++robot) {
    mTeamStatus.push_back(PGOAgentStatus(robot));
  }
}

bool PGOAgent::shouldUpdateLoopClosureWeights() {
  // No need to update weight if using L2 cost
  if (mParams.robustCostType == RobustCostType::L2) return false;

  return ((mIterationNumber + 1) % mParams.weightUpdateInterval == 0);
}

void PGOAgent::updateLoopClosuresWeights() {
  assert(mState == PGOAgentState::INITIALIZED);

  // Update private loop closures
  for (auto &m: privateLoopClosures) {
    Matrix Y1 = X.block(0, m.p1 * (d + 1), r, d);
    Matrix p1 = X.block(0, m.p1 * (d + 1) + d, r, 1);
    Matrix Y2 = X.block(0, m.p2 * (d + 1), r, d);
    Matrix p2 = X.block(0, m.p2 * (d + 1) + d, r, 1);
    double residual = std::sqrt(computeMeasurementError(m, Y1, p1, Y2, p2));
    double weight = mRobustCost.weight(residual);
    m.weight = weight;
    if (mParams.verbose) {
      printf("Agent %u update edge: (%zu, %zu) -> (%zu, %zu), residual = %f, weight = %f \n",
             getID(), m.r1, m.p1, m.r2, m.p2, residual, weight);
    }
  }

  // Update shared loop closures
  // Agent i is only responsible for updating edge weights with agent j, where j > i
  for (auto &m: sharedLoopClosures) {
    Matrix Y1, Y2, p1, p2;
    if (m.r1 == getID()) {
      if (m.r2 < getID()) continue;

      Y1 = X.block(0, m.p1 * (d + 1), r, d);
      p1 = X.block(0, m.p1 * (d + 1) + d, r, 1);
      const PoseID nbrPoseID = std::make_pair(m.r2, m.p2);
      auto KVpair = neighborPoseDict.find(nbrPoseID);
      if (KVpair == neighborPoseDict.end()) {
        printf("Agent %u cannot update edge: (%zu, %zu) -> (%zu, %zu). \n",
               getID(), m.r1, m.p1, m.r2, m.p2);
        continue;
      }
      Matrix X2 = KVpair->second;
      Y2 = X2.block(0, 0, r, d);
      p2 = X2.block(0, d, r, 1);
    } else {
      if (m.r1 < getID()) continue;

      Y2 = X.block(0, m.p2 * (d + 1), r, d);
      p2 = X.block(0, m.p2 * (d + 1) + d, r, 1);
      const PoseID nbrPoseID = std::make_pair(m.r1, m.p1);
      auto KVpair = neighborPoseDict.find(nbrPoseID);
      if (KVpair == neighborPoseDict.end()) {
        printf("Agent %u cannot update edge: (%zu, %zu) -> (%zu, %zu). \n",
               getID(), m.r1, m.p1, m.r2, m.p2);
        continue;
      }
      Matrix X1 = KVpair->second;
      Y1 = X1.block(0, 0, r, d);
      p1 = X1.block(0, d, r, 1);
    }
    double residual = std::sqrt(computeMeasurementError(m, Y1, p1, Y2, p2));
    double weight = mRobustCost.weight(residual);
    m.weight = weight;
    if (mParams.verbose) {
      printf("Agent %u update edge: (%zu, %zu) -> (%zu, %zu), residual = %f, weight = %f \n",
             getID(), m.r1, m.p1, m.r2, m.p2, residual, weight);
    }
  }
  mPublishWeightsRequested = true;
}

}  // namespace DPGO<|MERGE_RESOLUTION|>--- conflicted
+++ resolved
@@ -105,7 +105,7 @@
     return false;
   map.clear();
   lock_guard<mutex> lock(mPosesMutex);
-  for (const auto &mSharedPose : mSharedPoses) {
+  for (const auto &mSharedPose : localSharedPoseIDs) {
     unsigned idx = std::get<1>(mSharedPose);
     map[mSharedPose] = X.block(0, idx * (d + 1), r, d + 1);
   }
@@ -118,7 +118,7 @@
     return false;
   map.clear();
   lock_guard<mutex> lock(mPosesMutex);
-  for (const auto &mSharedPose : mSharedPoses) {
+  for (const auto &mSharedPose : localSharedPoseIDs) {
     unsigned idx = std::get<1>(mSharedPose);
     map[mSharedPose] = Y.block(0, idx * (d + 1), r, d + 1);
   }
@@ -169,67 +169,8 @@
     }
   }
 
+  // Robot can construct the quadratic cost matrix now, as it does not depend on neighbor values
   constructQMatrix();
-}
-
-void PGOAgent::constructQMatrix() {
-  vector<RelativeSEMeasurement> privateMeasurements = odometry;
-  privateMeasurements.insert(privateMeasurements.end(), privateLoopClosures.begin(), privateLoopClosures.end());
-  vector<RelativeSEMeasurement> sharedMeasurements = sharedLoopClosures;
-
-  Q = constructConnectionLaplacianSE(privateMeasurements);
-
-  // Initialize relative SE matrix in homogeneous form
-  Matrix T = Matrix::Zero(d + 1, d + 1);
-
-  // Initialize aggregate weight matrix
-  Matrix Omega = Matrix::Zero(d + 1, d + 1);
-
-  for (auto m : sharedMeasurements) {
-
-    // Set relative SE matrix (homogeneous form)
-    T.block(0, 0, d, d) = m.R;
-    T.block(0, d, d, 1) = m.t;
-    T(d, d) = 1;
-
-    // Set aggregate weight matrix
-    for (unsigned row = 0; row < d; ++row) {
-      Omega(row, row) = m.kappa;
-    }
-    Omega(d, d) = m.tau;
-
-    if (m.r1 == mID) {
-      // First pose belongs to this robot
-      // Hence, this is an outgoing edge in the pose graph
-      assert(m.r2 != mID);
-
-      // Modify quadratic cost
-      size_t idx = m.p1;
-
-      Matrix W = T * Omega * T.transpose();
-
-      for (size_t col = 0; col < d + 1; ++col) {
-        for (size_t row = 0; row < d + 1; ++row) {
-          Q.coeffRef(idx * (d + 1) + row, idx * (d + 1) + col) += W(row, col);
-        }
-      }
-
-    } else {
-      // Second pose belongs to this robot
-      // Hence, this is an incoming edge in the pose graph
-      assert(m.r2 == mID);
-
-      // Modify quadratic cost
-      size_t idx = m.p2;
-
-      for (size_t col = 0; col < d + 1; ++col) {
-        for (size_t row = 0; row < d + 1; ++row) {
-          Q.coeffRef(idx * (d + 1) + row, idx * (d + 1) + col) +=
-              Omega(row, col);
-        }
-      }
-    }
-  }
 }
 
 void PGOAgent::addOdometry(const RelativeSEMeasurement &factor) {
@@ -270,15 +211,15 @@
   if (factor.r1 == mID) {
     assert(factor.r2 != mID);
     n = std::max(n, (unsigned) factor.p1 + 1);
-    mSharedPoses.insert(std::make_pair(mID, factor.p1));
-    neighborSharedPoses.insert(std::make_pair(factor.r2, factor.p2));
-    neighborAgents.insert(factor.r2);
+    localSharedPoseIDs.insert(std::make_pair(mID, factor.p1));
+    neighborSharedPoseIDs.insert(std::make_pair(factor.r2, factor.p2));
+    neighborRobotIDs.insert(factor.r2);
   } else {
     assert(factor.r2 == mID);
     n = std::max(n, (unsigned) factor.p2 + 1);
-    mSharedPoses.insert(std::make_pair(mID, factor.p2));
-    neighborSharedPoses.insert(std::make_pair(factor.r1, factor.p1));
-    neighborAgents.insert(factor.r1);
+    localSharedPoseIDs.insert(std::make_pair(mID, factor.p2));
+    neighborSharedPoseIDs.insert(std::make_pair(factor.r1, factor.p1));
+    neighborRobotIDs.insert(factor.r1);
   }
 
   lock_guard<mutex> lock(mMeasurementsMutex);
@@ -296,7 +237,7 @@
   mNumPosesReceived++;
 
   // Do not store this pose if not needed
-  if (neighborSharedPoses.find(nID) == neighborSharedPoses.end()) {
+  if (neighborSharedPoseIDs.find(nID) == neighborSharedPoseIDs.end()) {
     return;
   }
 
@@ -413,7 +354,7 @@
   mNumPosesReceived++;
 
   // Do not store this pose if not needed
-  if (neighborSharedPoses.find(nID) == neighborSharedPoses.end()) return;
+  if (neighborSharedPoseIDs.find(nID) == neighborSharedPoseIDs.end()) return;
 
   // Only save poses from neighbors if this agent is initialized
   // and if the sending agent is also initialized
@@ -466,9 +407,9 @@
 std::vector<unsigned> PGOAgent::getNeighborPublicPoses(
     const unsigned &neighborID) const {
   // Check that neighborID is indeed a neighbor of this agent
-  assert(neighborAgents.find(neighborID) != neighborAgents.end());
+  assert(neighborRobotIDs.find(neighborID) != neighborRobotIDs.end());
   std::vector<unsigned> poseIndices;
-  for (PoseID pair : neighborSharedPoses) {
+  for (PoseID pair : neighborSharedPoseIDs) {
     if (pair.first == neighborID) {
       poseIndices.push_back(pair.second);
     }
@@ -477,8 +418,8 @@
 }
 
 std::vector<unsigned> PGOAgent::getNeighbors() const {
-  std::vector<unsigned> v(neighborAgents.size());
-  std::copy(neighborAgents.begin(), neighborAgents.end(), v.begin());
+  std::vector<unsigned> v(neighborRobotIDs.size());
+  std::copy(neighborRobotIDs.begin(), neighborRobotIDs.end(), v.begin());
   return v;
 }
 
@@ -520,12 +461,15 @@
 
   neighborPoseDict.clear();
   neighborAuxPoseDict.clear();
-  mSharedPoses.clear();
-  neighborSharedPoses.clear();
-  neighborAgents.clear();
+  localSharedPoseIDs.clear();
+  neighborSharedPoseIDs.clear();
+  neighborRobotIDs.clear();
   resetTeamStatus();
 
   mRobustCost.reset();
+  globalAnchor.reset();
+  QMatrix.reset();
+  GMatrix.reset();
 
   mOptimizationRequested = false;
   mPublishPublicPosesRequested = false;
@@ -601,19 +545,74 @@
   }
 }
 
-bool PGOAgent::constructGMatrix(SparseMatrix &G, const PoseDict &poseDict) {
-  G.setZero();
-  assert(G.rows() == relaxation_rank());
-  assert(G.cols() == (dimension()+1) * num_poses());
-
-<<<<<<< HEAD
-  for (auto m : sharedMeasurements) {
-    double kappa = m.weight * m.kappa;
-    double tau = m.weight * m.tau;
-
-=======
+void PGOAgent::constructQMatrix() {
+  QMatrix.reset();
+  vector<RelativeSEMeasurement> privateMeasurements = odometry;
+  privateMeasurements.insert(privateMeasurements.end(), privateLoopClosures.begin(), privateLoopClosures.end());
+
+  // Initialize Q with private measurements
+  SparseMatrix Q = constructConnectionLaplacianSE(privateMeasurements);
+
+  // Initialize relative SE matrix in homogeneous form
+  Matrix T = Matrix::Zero(d + 1, d + 1);
+
+  // Initialize aggregate weight matrix
+  Matrix Omega = Matrix::Zero(d + 1, d + 1);
+
+  // Go through shared loop closures
   for (auto m : sharedLoopClosures) {
->>>>>>> 8309d4d7
+    // Set relative SE matrix (homogeneous form)
+    T.block(0, 0, d, d) = m.R;
+    T.block(0, d, d, 1) = m.t;
+    T(d, d) = 1;
+
+    // Set aggregate weight matrix
+    for (unsigned row = 0; row < d; ++row) {
+      Omega(row, row) = m.weight * m.kappa;
+    }
+    Omega(d, d) = m.weight * m.tau;
+
+    if (m.r1 == mID) {
+      // First pose belongs to this robot
+      // Hence, this is an outgoing edge in the pose graph
+      assert(m.r2 != mID);
+
+      // Modify quadratic cost
+      size_t idx = m.p1;
+
+      Matrix W = T * Omega * T.transpose();
+
+      for (size_t col = 0; col < d + 1; ++col) {
+        for (size_t row = 0; row < d + 1; ++row) {
+          Q.coeffRef(idx * (d + 1) + row, idx * (d + 1) + col) += W(row, col);
+        }
+      }
+
+    } else {
+      // Second pose belongs to this robot
+      // Hence, this is an incoming edge in the pose graph
+      assert(m.r2 == mID);
+
+      // Modify quadratic cost
+      size_t idx = m.p2;
+
+      for (size_t col = 0; col < d + 1; ++col) {
+        for (size_t row = 0; row < d + 1; ++row) {
+          Q.coeffRef(idx * (d + 1) + row, idx * (d + 1) + col) +=
+              Omega(row, col);
+        }
+      }
+    }
+  }
+
+  QMatrix.emplace(Q);
+}
+
+bool PGOAgent::constructGMatrix(const PoseDict &poseDict) {
+  GMatrix.reset();
+  SparseMatrix G(relaxation_rank(), (dimension() + 1) * num_poses());
+
+  for (auto m : sharedLoopClosures) {
     // Construct relative SE matrix in homogeneous form
     Matrix T = Matrix::Zero(d + 1, d + 1);
     T.block(0, 0, d, d) = m.R;
@@ -623,9 +622,9 @@
     // Construct aggregate weight matrix
     Matrix Omega = Matrix::Zero(d + 1, d + 1);
     for (unsigned row = 0; row < d; ++row) {
-      Omega(row, row) = kappa;
-    }
-    Omega(d, d) = tau;
+      Omega(row, row) = m.weight * m.kappa;
+    }
+    Omega(d, d) = m.weight * m.tau;
 
     if (m.r1 == mID) {
       // First pose belongs to this robot
@@ -637,7 +636,7 @@
       auto KVpair = poseDict.find(nID);
       if (KVpair == poseDict.end()) {
         if (mParams.verbose) {
-          printf("ConstructCostMatrices: robot %u cannot find neighbor pose (%u, %u)\n",
+          printf("constructGMatrix: robot %u cannot find neighbor pose (%u, %u)\n",
                  getID(), nID.first, nID.second);
         }
         return false;
@@ -664,7 +663,7 @@
       auto KVpair = poseDict.find(nID);
       if (KVpair == poseDict.end()) {
         if (mParams.verbose) {
-          printf("ConstructCostMatrices: robot %u cannot find neighbor pose (%u, %u)\n",
+          printf("constructGMatrix: robot %u cannot find neighbor pose (%u, %u)\n",
                  getID(), nID.first, nID.second);
         }
         return false;
@@ -683,6 +682,7 @@
     }
   }
 
+  GMatrix.emplace(G);
   return true;
 }
 
@@ -789,10 +789,11 @@
   assert(Tinit.cols() == (d + 1) * n);
 
   // Construct data matrix
-  SparseMatrix G(d, (d + 1) * n);  // linear terms should be zero
+  SparseMatrix GZero(d, (d + 1) * n);  // linear terms should be zero
 
   // Form optimization problem
-  QuadraticProblem problem(n, d, d, Q, G);
+  assert(QMatrix.has_value());
+  QuadraticProblem problem(n, d, d, QMatrix.value(), GZero);
 
   // Initialize optimizer object
   QuadraticOptimizer optimizer(&problem);
@@ -924,34 +925,30 @@
 
   assert(mState == PGOAgentState::INITIALIZED);
 
-  // Construct data matrices
+  // Update quadratic cost matrix (unless using L2 cost function since it does not change measurement weights)
+  if (mParams.robustCostType != RobustCostType::L2) {
+    constructQMatrix();
+  }
+
+  // Construct linear cost matrix (depending on neighbor robots' poses)
   SparseMatrix G(r, (d + 1) * n);
   if (acceleration) {
-<<<<<<< HEAD
-    if (!constructCostMatrices(Q, G, neighborAuxPoseDict)) {
-      return false;
-    }
+    constructGMatrix(neighborAuxPoseDict);
   } else {
-    if (!constructCostMatrices(Q, G, neighborPoseDict)) {
-=======
-    if (!constructGMatrix(G, neighborAuxPoseDict)) {
-      if (mParams.verbose)
-        std::cout << "Could not create cost matrices from auxiliary variables! Skip optimization..."
-                  << std::endl;
-      return false;
-    }
-  } else {
-    if (!constructGMatrix(G, neighborPoseDict)) {
-      if (mParams.verbose)
-        std::cout << "Could not create cost matrices! Skip optimization..."
-                  << std::endl;
->>>>>>> 8309d4d7
-      return false;
-    }
+    constructGMatrix(neighborPoseDict);
+  }
+
+  // Skip update if G matrix is not constructed successfully
+  if (!GMatrix) {
+    if (mParams.verbose) {
+      printf("Robot %u could not construct G matrix. Skip update...\n", getID());
+    }
+    return false;
   }
 
   // Initialize optimization problem
-  QuadraticProblem problem(n, d, r, Q, G);
+  assert(QMatrix.has_value() && GMatrix.has_value());
+  QuadraticProblem problem(n, d, r, QMatrix.value(), GMatrix.value());
 
   // Initialize optimizer
   QuadraticOptimizer optimizer(&problem);
